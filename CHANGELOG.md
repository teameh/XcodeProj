🚀 Check out the guidelines [here](https://github.com/xcodeswift/contributors/blob/master/CHANGELOG_GUIDELINES.md)

## next version

### Fixed
<<<<<<< HEAD
- Fixed remoteGlobalID typo https://github.com/tuist/xcodeproj/pull/315 by @yonaskolb.
=======
- Fixed `XCBuildConfiguration.buildConfiguration` type https://github.com/tuist/xcodeproj/pull/316 by @yonaskolb.
>>>>>>> 1d61715d

## 6.0.0

Note: Migration guidelines are included in the project README.

### Changed
- **Breaking** Make `PBXObjectReference` internal https://github.com/tuist/xcodeproj/pull/300 by @pepibumur.
- **Breaking** Make `PBXObjects` internal https://github.com/tuist/xcodeproj/pull/300 by @pepibumur.
- **Breaking** Move `PBXObjects` helpers to `PBXProj` https://github.com/tuist/xcodeproj/pull/300 by @pepibumur.

## 5.2.0

### Changed
- Some tweaks to support Xcode 10 https://github.com/tuist/xcodeproj/pull/298 by @pepibumur.

## 5.1.1

### Changed
- **Breaking** Change `PBXBuildFile.file` attribute to be of type `PBXFileElement` https://github.com/tuist/xcodeproj/pull/297 by @pepibumur.

### Added
- Add `PBXBuildPhase.add(file:)` method that takes a file element and returns a build file https://github.com/tuist/xcodeproj/pull/297 by @pepibumur.
- Add `PBXProj.rootObject` attribute https://github.com/tuist/xcodeproj/pull/297 by @pepibumur.

### Fixed
- `XCBuildConfiguration.baseConfiguration` type https://github.com/tuist/xcodeproj/pull/297 @pepibumur.

## 5.1.0

### Added
- `setAttributes`, `removeAttributes` and `attributes` to `PBXProject` https://github.com/tuist/xcodeproj/pull/295 by @pepibumur

### Changed
- **Breaking** Change `blueprintIdentifier` type to `PBXObjectReference` https://github.com/tuist/xcodeproj/pull/289 by @pepibumur


### Fixed
- Fix grammatical issues and add some convenient getters https://github.com/tuist/xcodeproj/pull/291 by @pepibumur
- Fix targets not getting the reference generated https://github.com/tuist/xcodeproj/pull/290 by @pepibumur
- Product references not being generated https://github.com/tuist/xcodeproj/pull/294 by @pepibumur

### Removed
- **Breaking** Make `PBXProject.attributes` internal https://github.com/tuist/xcodeproj/pull/295 by @pepibumur

## 5.0.0

Nothing new since the release rc2.

## 5.0.0-rc2

### Changed
- **Breaking** Rename `filesReferences` to `fileReferences` https://github.com/tuist/xcodeproj/pull/271 by @pepibumur

### Added
- Xcode 10 inputFileListPaths and outputFileListPaths attributes https://github.com/tuist/xcodeproj/pull/271 by @pepibumur
- Split up `XCScheme` models and make them conform the `Equatable` protocol https://github.com/tuist/xcodeproj/pull/273 by @pepibumur
- Convenient methods to add and fetch build configurations https://github.com/tuist/xcodeproj/pull/283 by @pepibumur
- `.inc` extension to the header file extensions by @pepibumur

## 5.0.0-rc1

### Breaking
- Rename project to xcodeproj by @pepibumur.
- Drop Carthage and CocoaPods support by @pepibumur.
- Use Basic AbsolutePath, RelativePath and Process extensions by @pepibumur.
- Use `PBXObjectReference` instead of `String` to reference objects from `PBXProj.Objects` by @pepibumur.
- Remove `ObjectReference` by @pepibumur.
- Update `PBXNativeTarget` reference attributes to be of type `PBXObjectReference` by @pepibumur.
- Add convenient methods to materialize objects references https://github.com/tuist/xcodeproj/pull/12 by @pepibumur.
- Rename some PBXProject attributes for consistency https://github.com/tuist/xcodeproj/pull/268 by @pepibumur.

### Added
- Add `addDependency` method to `PBXNativeTarget` by @pepibumur.
- Danger check that reports Swiftlint results https://github.com/xcodeswift/xcproj/pull/257 by @pepibumur.
- Xcode constants by @pepibumur.
- Convenient API from objects by @pepibumur.
- `BuildSettingsProvider` by @pepibumur.
- Add `addDependency` method to `PBXNativeTarget` by @pepibumur.
- Method in `XCConfigurationList` to get the build configurations objects @pepibumur.
- Method to get the configuration list from any target https://github.com/tuist/xcodeproj/pull/10 by @pepibumur.
- Migration guidelines https://github.com/tuist/xcodeproj/pull/264 by @pepibumur.

### Removed
- Deprecated elements by @pepibumur.
- Tests that test the conformance of `Equatable` by @pepibumur.

### Fixed
- XCConfig parser strips the trailing semicolon from a configuration value https://github.com/xcodeswift/xcproj/pull/250 by @briantkelley
- `fullPath(fileElement:reference:sourceRoot:)` now returns the correct path for files that exist within a variant group https://github.com/xcodeswift/xcproj/pull/255 by @ileitch

### Added
- Update Danger to warn if the PR title contains WIP https://github.com/xcodeswift/xcproj/pull/259 by @pepibumur.
- Test coverage reports https://github.com/xcodeswift/xcproj/pull/258 by @pepibumur

## 4.3.0

### Added
- CI pipeline runs also on a Linux environment https://github.com/xcodeswift/xcproj/pull/249 by @pepibumur.
- Auto-generation of Equatable conformances using Sourcery https://github.com/xcodeswift/xcproj/pull/189 @by pepibumur.

### Fixed
- Some updates to match the Xcode 9.3 project format https://github.com/xcodeswift/xcproj/pull/247 by @LinusU

## 4.2.0

### Added
- `PBXNativeTarget.productInstallPath`, `PBXTargetDependency.name` https://github.com/xcodeswift/xcproj/pull/241 by @briantkelley
- `PBXContainerItem` super class of `PBXBuildPhase` and `PBXTarget` https://github.com/xcodeswift/xcproj/pull/243 by @briantkelley
- `PBXFileElement.wrapsLines`property https://github.com/xcodeswift/xcproj/pull/244 by @briantkelley
- `PBXFileReference` `languageSpecificationIdentifier` and `plistStructureDefinitionIdentifier` properties https://github.com/xcodeswift/xcproj/pull/244 by @briantkelley

### Changed
- Support for `XCConfig` project-relative includes https://github.com/xcodeswift/xcproj/pull/238 by @briantkelley
- Migrated `PBXProject.projectRoot` to `PBXProject.projectRoots` https://github.com/xcodeswift/xcproj/pull/242 by @briantkelley
- Moved `PBXFileElement.includeInIndex` and `PBXGroup`'s `usesTabs`, `indentWidth`, and `tabWidth` properties to `PBXFileElement` https://github.com/xcodeswift/xcproj/pull/244 by @briantkelley
- `PBXContainerItem` super class of `PBXFileElement` https://github.com/xcodeswift/xcproj/pull/244 by @briantkelley
- `PBXVariantGroup` and `XCVersionGroup` now inherit from `PBXGroup` https://github.com/xcodeswift/xcproj/pull/244 by @briantkelley

### Fixed
- `PBXObject.isEqual(to:)` overrides correctly call super https://github.com/xcodeswift/xcproj/pull/239 by @briantkelley
- `PBXAggregateTarget` does not write `buildRules` https://github.com/xcodeswift/xcproj/pull/241 by @briantkelley
- Writes showEnvVarsInLog only when false https://github.com/xcodeswift/xcproj/pull/240 by @briantkelley
- Writes `PBXProject.projectReferences` to the plist https://github.com/xcodeswift/xcproj/pull/242 by @briantkelley
- Comment generation for `PBXProject`, `PBXTarget`, and `PBXVariantGroup` https://github.com/xcodeswift/xcproj/pull/243 by @briantkelley
- `fullPath` now returns the path for a file inside a group without a folder https://github.com/xcodeswift/xcproj/pull/246 by @ileitch
- Quotes strings containing a triple underscore or double forward slash in .pbxproj file https://github.com/xcodeswift/xcproj/pull/245 by @briantkelley

## 4.1.0

### Added
- Added `tvOS` and `watchOS` Carthage support https://github.com/xcodeswift/xcproj/pull/232 by @yonaskolb
- Added support for scheme environment variables https://github.com/xcodeswift/xcproj/pull/227 by @turekj

### Fixed
- Fixed PBXObject sublasses from checking Equatable properly https://github.com/xcodeswift/xcproj/pull/224 by @yonaskolb
- Fix Carthage support https://github.com/xcodeswift/xcproj/pull/226 by @ileitch
- Fix adding file reference to bundle and package files https://github.com/xcodeswift/xcproj/pull/234 by @fuzza
- Fix adding PBXGroup without folder reference https://github.com/xcodeswift/xcproj/pull/235 by @fuzza
- Fixed some more diffs from Xcode https://github.com/xcodeswift/xcproj/pull/233 by @yonaskolb

### Changed
- Carthage minimum Deployment Target https://github.com/xcodeswift/xcproj/pull/229 by @olbrichj

### 4.0.0

### Added
- Added support for scheme pre-actions and post-actions https://github.com/xcodeswift/xcproj/pull/217 by @kastiglione

### Changed
- **Breaking:** Changed the return type of some helper functions that create or fetch PBXObjects to be `ObjectReference`, which includes the reference as well as the object https://github.com/xcodeswift/xcproj/pull/218 by @yonaskolb
- **Breaking:** Changed some `Int` properties into `Bool` or `UInt` https://github.com/xcodeswift/xcproj/pull/221 by @yonaskolb
- Changed the writing of some properties to minimise diffs when opening projects in Xcode https://github.com/xcodeswift/xcproj/pull/220 by @yonaskolb

## 3.0.0

### Fixed
- Fix Xcode 9.2 warning https://github.com/xcodeswift/xcproj/pull/209 by @keith
- macOS CLI targets now have a nil extension, instead of an empty string https://github.com/xcodeswift/xcproj/pull/208 by @keith
- Fix unnecessary quotations in CommentedString https://github.com/xcodeswift/xcproj/pull/211 by @allu22
- Fixed xml files format not matching Xcode format, added some missing actions attributes. https://github.com/xcodeswift/xcproj/pull/216 by @ilyapuchka

### Changed
- **Breaking:** `XCWorkspace.Data` renamed to `XCWorkspaceData` and removed `references`.
- Improved README examples. https://github.com/xcodeswift/xcproj/pull/212 by @ilyapuchka
- Added methods to get paths to workspace, project and breakpoints and shemes files, added public methods to write them separatery. https://github.com/xcodeswift/xcproj/pull/215 by @ilyapuchka
- Added helper methods for adding source file to the project. https://github.com/xcodeswift/xcproj/pull/213 by @ilyapuchka

## 2.0.0

### Added
- Deterministic reference generation https://github.com/xcodeswift/xcproj/pull/185 by @pepibumur

### Removed
- **Breaking Change** `Referenceable` protocol https://github.com/xcodeswift/xcproj/pull/185 by @pepibumur.
- **Breaking Change** Deprecated methods to access objects from the `PBXProj`. Developers should use the `PBXProj.objects` property instead. https://github.com/xcodeswift/xcproj/pull/185 by @pepibumur.

### Fixed
- **Breaking:** `PBXSourceTree` no longer has raw values and gained an associated value case to support custom locations https://github.com/xcodeswift/xcproj/pull/198 by @briantkelley

### Changed
- **Breaking:** The `buildableProductRunnable` property on`XCScheme.LaunchAction` and `XCScheme.ProfileAction` is now optional. Similarly, `macroExpansion` on `XCScheme.TestAction` is also optional. https://github.com/xcodeswift/xcproj/pull/194 by @briantkelley
- The `XCScheme` initialization from an XML file has been relaxed, better matching Xcode's behavior. Default values will be used if the XML file is missing the relevant element or attribute. https://github.com/xcodeswift/xcproj/pull/194 by @briantkelley

### Migrate from 1.x.x to 2.x.x
- If you were using objects getters in `PBXProj` you should use the getters in `PBXProj.objects` instead.
- Objects don't include a `reference` property anymore. Objects associated references are the keys in the dictionary that contains them.
- When objects are added to the `PBXProj.objects` collection a reference needs to be passed. The reference can be calculated using the function `PBXProj.objects.generateReference` that generates a unique and deterministic reference based on the given object and identifier.
- If you were using `buildableProductRunnable` and `macroExpansion` properties from `XCScheme` actions they are now optionals.

## 1.8.0

### Fixed
- Optimised performance of object lookups https://github.com/xcodeswift/xcproj/pull/191 by @kastiglione

### Added
- Add breakpoint `condition` parameter by [@alexruperez](https://github.com/alexruperez).
- Support Xcode Extension product type https://github.com/xcodeswift/xcproj/pull/190 by @briantkelley
- Support for the legacy Build Carbon Resources build phase https://github.com/xcodeswift/xcproj/pull/196 by @briantkelley
- Support for custom build rules by https://github.com/xcodeswift/xcproj/pull/197 @briantkelley

### Fixed
- Optimised escaping of CommentedString https://github.com/xcodeswift/xcproj/pull/195 by @kastiglione
- Optimised performance of object lookups https://github.com/xcodeswift/xcproj/pull/191 by @kastiglione
- fixed PBXLegacyTarget write order https://github.com/xcodeswift/xcproj/pull/199 by @kastiglione
- fixed comment generation of PBXBuildFiles without a name https://github.com/xcodeswift/xcproj/pull/203 by @briantkelley
- fixed PBXReferenceTarget encoding in pbxproj file https://github.com/xcodeswift/xcproj/pull/202 by @briantkelley

## 1.7.0

### Added
- Support more indentation options on PBXGroups https://github.com/xcodeswift/xcproj/pull/168 by @bkase.
- Support `PBXLegacyTarget` https://github.com/xcodeswift/xcproj/pull/171 by @bkase.
- Breakpoint support through `XCBreakpointList`. https://github.com/xcodeswift/xcproj/pull/172 by [@alexruperez](https://github.com/alexruperez)
- Add convenience method to find targets with a given name https://github.com/xcodeswift/xcproj/pull/184 by @pepibumur.
- Danger plugin that fails earlier if files have been added/deleted and the Carthage project hasn't been regenerated afterwards https://github.com/xcodeswift/xcproj/pull/187 by @pepibumur.

## 1.6.1

### Fixed
- Fix encoded line breaks in PBXFileReference https://github.com/xcodeswift/xcproj/pull/177 by @yonaskolb

## 1.6.0

### Added
- PBXLegacyTarget support https://github.com/xcodeswift/xcproj/pull/171 by @bkase
- Integration tests https://github.com/xcodeswift/xcproj/pull/168 by @pepibumur
- More examples to the README https://github.com/xcodeswift/xcproj/pull/116 by @pepibumur.
- Add adding / editing command line arguments for Launch, Test and Profile Actions in `XCScheme`. https://github.com/xcodeswift/xcproj/pull/167 by @rahul-malik
- Test the contract with XcodeGen https://github.com/xcodeswift/xcproj/pull/170 by @pepibumur
- Add `PBXProj.Objects.getFileElement` https://github.com/xcodeswift/xcproj/pull/175 by @yonaskolb


### Fixed
- `PBXGroup` not generating the comment properly for its children https://github.com/xcodeswift/xcproj/pull/169 by @pepibumur.
- Make `PBXFileElement` a superclass for `PBXFileReference`, `PBXGroup`, and `PBXVariantGroup` https://github.com/xcodeswift/xcproj/pull/173 by @gubikmic
- Added `path` to `PBXVariantGroup` init https://github.com/xcodeswift/xcproj/pull/174 by @yonaskolb

## 1.5.0

### Added
- Add `codeCoverageEnabled` parameter to `TestAction` https://github.com/xcodeswift/xcproj/pull/166 by @kastiglione
- Make `final` classes that are not extendible https://github.com/xcodeswift/xcproj/pull/164 by @pepibumur.

### Fixed
- Fix `PBXProject` `productRefGroup` comment https://github.com/xcodeswift/xcproj/pull/161 by @allu22
- Fix deprecation warnings for `PBXProj` objects usage https://github.com/xcodeswift/xcproj/pull/162 by @rahul-malik

## 1.4.0 - Take me out

### Added
- Danger integration https://github.com/xcodeswift/xcproj/pull/158 by @pepibumur

### Changed
- Improve efficiency of looking up `PBXObject`'s from `PBXProj` https://github.com/xcodeswift/xcproj/pull/136 by @rahul-malik

### Deprecated
- `PBXObject` objects accessors https://github.com/xcodeswift/xcproj/pull/136/files#diff-f4369d9af58a6914f0e5cdf81ed18530R6 by @rahul-malik.

### Fixed
- Fix `PBXBuildFile` wrongly defaulting the settings attribute when it was nil https://github.com/xcodeswift/xcproj/pull/149 by @allu22
- Fix `PBXTarget` generating the wrong comment for the `productReference` property https://github.com/xcodeswift/xcproj/pull/151 by @allu22.
- Add missing `usesTabs` property to `PBXGroup` https://github.com/xcodeswift/xcproj/pull/147 by @allu22.
- Fix generated comment for `PBXHeadersBuildPhase` by @allu22.
- Fix wrong `BuidlSettings.swift` file name https://github.com/xcodeswift/xcproj/pull/146 by @allu22.
- Fix `projectReferences` type https://github.com/xcodeswift/xcproj/pull/135 by @solgar.

### Added
- Danger checks https://github.com/xcodeswift/xcproj/pull/160 by @pepibumur
- New product type `ocUnitTestBundle` https://github.com/xcodeswift/xcproj/pull/134 by @solgar.

## 1.3.0 - Esbarzers

### Added
- Add `PBXSourceTree.developerDir` type https://github.com/xcodeswift/xcproj/commit/5504fcde00bc56cf6c240ecd7cc36c05296861f8 by @pepibumur.

### Fixed
- Fix `PBXShellScriptBuildPhase` bug decoding `showEnvVarsInLog` https://github.com/xcodeswift/xcproj/commit/521b4e62b70f5fc43a06d00c43916d4899138553 by @pepibumur.
- Fix `PBXFileReference` bug decoding `useTabs` https://github.com/xcodeswift/xcproj/commit/c533987496959a3e32c0ddfe45a0f2db8d5daae0 by @pepibumur.
- Fix `PBXFileReference` bug decoding `lineEnding` https://github.com/xcodeswift/xcproj/commit/8a2c94effbe94859a68d58e0c49d66156ba1eaea by @pepibumur.


## 1.2.0 - Two shoes

### Added
- Carthage support https://github.com/xcodeswift/xcproj/pull/125 by @pepibumur.
- `buildPhases` property to `PBXProj` https://github.com/xcodeswift/xcproj/pull/132 by @pepibumur.

### Fixed
- Build phase `buildActionMask` wrong default value https://github.com/xcodeswift/xcproj/pull/131 by @pepibumur.

## 1.1.0 - Muerdo

### Added
- It supports now SPM-generated projects https://github.com/xcodeswift/xcproj/pull/124 by @pepibumur. Thanks @josefdolezal for the report.
- Project and workspace initializer that takes the path as a string https://github.com/xcodeswift/xcproj/pull/123 by @pepibumur.

### Fixed
- Fix the decoding of the `PBXFileReference.fileEncoding` property https://github.com/xcodeswift/xcproj/pull/127 by @gubikmic.
- Fix some wrong comments and typos https://github.com/xcodeswift/xcproj/pull/126 by @gubikmic

## 1.0.0 - Acho

### Changed
- **Breaking:** Review optionality of attributes to align it with Xcode one https://github.com/xcodeswift/xcproj/pull/107 by @pepibumur.
- Contributing, and code of conduct point to the organization ones by @pepibumur.
- New changelog format introduced by @pepibumur.
### Fixed
- Use the super init to decode reference in some objects https://github.com/xcodeswift/xcproj/pull/110 by @yonaskolb
- Schemes being shared with an extension https://github.com/xcodeswift/xcproj/pull/113 by @esttorhe.
- Contributors link in the README.md https://github.com/xcodeswift/xcproj/pull/117 by @tapanprakasht.

### Security

## 0.4.1
- Add back the `BuildSettings` typelias removed by mistake https://github.com/xcodeswift/xcproj/pull/109 by @pepibumur.
- Fix a bug decoding the `PBXProject.projectRoot` property that should be decoded as an optional https://github.com/xcodeswift/xcproj/issues/108 by @pepibumur.

## 0.4.0
- Remove dependency with Unbox and use the language coding/decoding features https://github.com/xcodeswift/xcproj/pull/99 by @pepibumur and @artemnovichkov.
- Enable xcproj in [Open Collective](https://opencollective.com/xcproj) by @pepibumur.
- Support parsing XCVersionGroup objects https://github.com/xcodeswift/xcproj/pull/96 by @pepibumur.
- Add iOS support to the `.podspec` https://github.com/xcodeswift/xcproj/pull/92 by @pepibumur.
- Fix comment for buildConfigurationList https://github.com/xcodeswift/xcproj/pull/93 by @toshi0383.
- Update `PBXProj` classes property to be a dictionary https://github.com/xcodeswift/xcproj/pull/94 by @toshi0383.
- Fix comment in the `BuildPhase` object https://github.com/xcodeswift/xcproj/pull/95 by @toshi0383.

## 0.3.0
- Turn `PBXVariantGroup` children property into an array https://github.com/xcodeswift/xcproj/pull/88 by @pepibumur
- Add `PBXReferenceProxy` object https://github.com/xcodeswift/xcproj/pull/85 by @pepibumur
- Migrate project to Swift 4 https://github.com/xcodeswift/xcproj/pull/84 by @artemnovichkov
- Fix build phase script error undoer Xcode 9 https://github.com/xcodeswift/xcproj/pull/81 by @kixswift

## 0.2.0
- Add how to use section https://github.com/xcodeswift/xcproj/pull/77 by @pepibumur
- Add contributing guidelines https://github.com/xcodeswift/xcproj/pull/76 by @pepibumur

## 0.1.2
- Update shell build script phase input and output files to be array instead of set https://github.com/xcodeswift/xcproj/issues/65 by @pepibumur
- Fix wrong comment in the shell script build phase https://github.com/xcodeswift/xcproj/issues/67 by @ppeibumur
- Fix wron gcomment in `PBXSourcesBuildPhase` files property https://github.com/xcodeswift/xcproj/issues/68 by @pepibumur
- Add `XCVersionGroup` project element used by Core Data models https://github.com/xcodeswift/xcproj/issues/69 by @pepibumur
- Update `XCConcigurationList` build configurations to be an array https://github.com/xcodeswift/xcproj/issues/70 by @pepibumur

## 0.1.1
- Change `BuildSettings` to `[String: Any]` https://github.com/xcodeswift/xcproj/pull/52 by @yonaskolb
- Plist fixes https://github.com/xcodeswift/xcproj/pull/54 by @yonaskolb

## 0.1.0
- Update struct to classes and clean up API https://github.com/xcodeswift/xcproj/pull/51 by @yonaskolb
- Fix and cleanup strings escaping https://github.com/xcodeswift/xcproj/pull/48 by @yonaskolb
- Add `runOnlyForDeploymentPostprocessing` to `PBXShellScriptBuildPhase` by @yonaskolb
- Remove force unwrap for `XCScheme` https://github.com/xcodeswift/xcproj/pull/39 by @Shakarang

## 0.0.9
- CocoaPods support https://github.com/xcodeswift/xcproj/pull/35 by @pepibumur
- Make project models mutable https://github.com/xcodeswift/xcproj/pull/33 by @yonaskolb

## 0.0.7
- Downgrade Swift Tools versions to 4.0 https://github.com/xcodeswift/xcproj/pull/27 by @yonaskolb
- Make Scheme intializers public https://github.com/xcodeswift/xcproj/pull/28 by @yonaskolb
- Change PBXGroup.children to be an array https://github.com/xcodeswift/xcproj/pull/26 by @yonaskolb
- Make XcodeProj writable https://github.com/xcodeswift/xcproj/pull/20 by @yonaskolb
- Write baseConfigurationReference https://github.com/xcodeswift/xcproj/pull/24 by @yonaskolb
- Convert booleans to YES or NO https://github.com/xcodeswift/xcproj/pull/23 by @yonaskolb
- Make more properties public https://github.com/xcodeswift/xcproj/pull/19 by @yonaskolb


## 0.0.6
- Fix an issue with unescaped strings by @yonaskolb https://github.com/xcodeswift/xcproj/issues/16
- Update Swift Tools Version to 4.0 https://github.com/xcodeswift/xcproj/commit/f0f5ffe58ce0d29bb986189abf6391c6552fd347
- Remove CryptoSwift dependency https://github.com/xcodeswift/xcproj/commit/f0f5ffe58ce0d29bb986189abf6391c6552fd347

## 0.0.5
- Remove `UUID` typealias https://github.com/xcodeswift/xcproj/pull/15
- Add `UUID` identifier generation from `PBXProj` https://github.com/xcodeswift/xcproj/pull/14

## 0.0.4
- Writing support for `PBXProj` - https://github.com/xcodeswift/xcproj/pull/8
- Document RELEASE process https://github.com/xcodeswift/xcproj/pull/7.
- Add documentation https://github.com/xcodeswift/xcproj/pull/6

## 0.0.1
- First version of the Swift library.
- It supports **reading** and parsing the following models:
    - xcodeproj.
    - xcworkspace.
    - pbxproj.
> This version doesn't support writing yet<|MERGE_RESOLUTION|>--- conflicted
+++ resolved
@@ -3,11 +3,8 @@
 ## next version
 
 ### Fixed
-<<<<<<< HEAD
 - Fixed remoteGlobalID typo https://github.com/tuist/xcodeproj/pull/315 by @yonaskolb.
-=======
 - Fixed `XCBuildConfiguration.buildConfiguration` type https://github.com/tuist/xcodeproj/pull/316 by @yonaskolb.
->>>>>>> 1d61715d
 
 ## 6.0.0
 
