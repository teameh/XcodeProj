🚀 Check out the guidelines [here](https://github.com/xcodeswift/contributors/blob/master/CHANGELOG_GUIDELINES.md)

## next version

### Changed

- **Breaking** Renamed module from `xcodeproj` to `XcodeProj` https://github.com/tuist/xcodeproj/pull/398 by @pepibumur.
- Add `override` flag to `PBXGroup.addFile(at:,sourceTree:,sourceRoot:)` https://github.com/tuist/xcodeproj/pull/410 by @mrylmz

### Added

- **Breaking** Swift 5 support https://github.com/tuist/xcodeproj/pull/397 by @pepibumur.
- `WorkspaceSettings.autoCreateSchemes` attribute https://github.com/tuist/xcodeproj/pull/399 by @pepibumur
- Additional Swift 5 fixes: https://github.com/tuist/xcodeproj/pull/402 by @samisuteria
- Make build phase name public by @llinardos.
- Can access embed frameworks build phase for a target by @llinardos.

### Fixed
- Carthage integration https://github.com/tuist/xcodeproj/pull/416 by @pepibumur.

## 6.7.0

### Changed

- **Breaking** Make `PBXBuildPhase.files` optional to match Xcode's behavior https://github.com/tuist/xcodeproj/pull/391 by @pepibumur.

### Added

- Add location variable to XCWorkspaceDataElement https://github.com/tuist/xcodeproj/pull/387 by @pepibumur.

### Fixed

- Fixed file full path performance issue https://github.com/tuist/xcodeproj/pull/372 by @CognitiveDisson.
- Diffing issues when writing the project https://github.com/tuist/xcodeproj/pull/391 by @pepibumur.

## 6.6.0

### Fixed

- Fix adding files to `PBXBuildPhase` https://github.com/tuist/xcodeproj/pull/380 @danilsmakotin.
- Improve project encoding performance https://github.com/tuist/xcodeproj/pull/371 by @CognitiveDisson.
- Project decoding performance issue https://github.com/tuist/xcodeproj/pull/365 by @CognitiveDisson.
- Fix PBXTarget extension methods https://github.com/tuist/xcodeproj/pull/367 by @danilsmakotin.

### Added

- Added `GPUFrameCaptureMode` and `GPUValidationMode` options to `LaunchAction` https://github.com/tuist/xcodeproj/pull/368 by @schiewe.
- Add Swiftformat https://github.com/tuist/xcodeproj/pull/375 by @pepibumur.

### Changed

- **Breaking** Rename GPUFrameCaptureMode cases to start with a lowercase letter https://github.com/tuist/xcodeproj/pull/375 by @pepibumur.
- Fix linting issues https://github.com/tuist/xcodeproj/pull/375 by @pepibumur.

## 6.5.0

### Changed

- Make Xcode.Supported.xcschemeFormatVersion public https://github.com/tuist/xcodeproj/pull/361 by @yonaskolb.

### Added

- Fix remote target dependency https://github.com/tuist/xcodeproj/pull/362 by @mxcl.

## 6.4.0

### Added

- Added `projReferenceFormat` to `PBXOutputSettings` to allow changing the output format of generated references. `withPrefixAndSuffix` will give the legacy behaviour `xcode` will generate 32 character references as XCode does. https://github.com/tuist/xcodeproj/pull/345 by @samskiter.
<<<<<<< HEAD
- Added `com.apple.product-type.framework.static` to `PBXProductType`. https://github.com/tuist/xcodeproj/pull/347 by @ileitch.
=======
- Danger https://github.com/tuist/xcodeproj/pull/357 by @pepibumur.
- Support for WorkspaceSettings https://github.com/tuist/xcodeproj/pull/359 by @pepibumur.
>>>>>>> 15705b62

## 6.3.0

### Added

- Added `parallelizable` and `randomExecutionOrdering` attributes to `XCScheme.TestableReference` https://github.com/tuist/xcodeproj/pull/340 by @alvarhansen.

### Fixed

- Fixed possible generated UUID conflicts https://github.com/tuist/xcodeproj/pull/342 by @yonaskolb.
- Fixed not working PBXFileElement.fullPath(sourceRoot:) method https://github.com/tuist/xcodeproj/pull/343 by @Vyeczorny.

## 6.2.0

### Added

- Carthage and CocoaPods support https://github.com/tuist/xcodeproj/pull/339 by @pepibumur.

### Changed

- Improved writing performance https://github.com/tuist/xcodeproj/pull/336 https://github.com/tuist/xcodeproj/pull/337 https://github.com/tuist/xcodeproj/pull/338 by @yonaskolb.
- Replaced Swift Package Manager dependency with PathKit https://github.com/tuist/xcodeproj/pull/334 by @yonaskolb.

## 6.1.0

### Added

- Added ability to pass in a `PBXObject` into the `PBXProject.targetAttributes` dictionary, which will be encoded into its UUID. Can be used for `TestTargetID` https://github.com/tuist/xcodeproj/pull/333 by @yonaskolb.

### Changed

- Changed `XCScheme.BuildableReference` init to make `blueprint` a `PBXObject` and added a `setBlueprint(:)` function https://github.com/tuist/xcodeproj/pull/320 by @yonaskolb.
- Bump AEXML version to 4.3.3 https://github.com/tuist/xcodeproj/pull/310 by @pepibumur.
- Improves performance of object references https://github.com/tuist/xcodeproj/pull/332 by @yonaskolb.
- Prefix reference with object type acronym. eg. `PBXFileReference` becomes `FR_XXXXXXXXXXXXXXXXX` https://github.com/tuist/xcodeproj/pull/332 by @yonaskolb.
- Add `TEMP` prefix to temporary unfixed reference values https://github.com/tuist/xcodeproj/pull/332 by @yonaskolb.

### Fixed

- Fixed written order of scheme attributes in Swift 4.2 https://github.com/tuist/xcodeproj/pull/325 and https://github.com/tuist/xcodeproj/pull/331 by @yonaskolb and @drekka

## 6.0.1

### Fixed

- Fixes `PBXProject` attributes not being set properly https://github.com/tuist/xcodeproj/pull/318 by @yonaskolb.
- Fixed remoteGlobalID typo https://github.com/tuist/xcodeproj/pull/315 by @yonaskolb.
- Fixed `XCBuildConfiguration.buildConfiguration` type https://github.com/tuist/xcodeproj/pull/316 by @yonaskolb.

## 6.0.0

Note: Migration guidelines are included in the project README.

### Changed

- **Breaking** Make `PBXObjectReference` internal https://github.com/tuist/xcodeproj/pull/300 by @pepibumur.
- **Breaking** Make `PBXObjects` internal https://github.com/tuist/xcodeproj/pull/300 by @pepibumur.
- **Breaking** Move `PBXObjects` helpers to `PBXProj` https://github.com/tuist/xcodeproj/pull/300 by @pepibumur.

## 5.2.0

### Changed

- Some tweaks to support Xcode 10 https://github.com/tuist/xcodeproj/pull/298 by @pepibumur.

## 5.1.1

### Changed

- **Breaking** Change `PBXBuildFile.file` attribute to be of type `PBXFileElement` https://github.com/tuist/xcodeproj/pull/297 by @pepibumur.

### Added

- Add `PBXBuildPhase.add(file:)` method that takes a file element and returns a build file https://github.com/tuist/xcodeproj/pull/297 by @pepibumur.
- Add `PBXProj.rootObject` attribute https://github.com/tuist/xcodeproj/pull/297 by @pepibumur.

### Fixed

- `XCBuildConfiguration.baseConfiguration` type https://github.com/tuist/xcodeproj/pull/297 @pepibumur.

## 5.1.0

### Added

- `setAttributes`, `removeAttributes` and `attributes` to `PBXProject` https://github.com/tuist/xcodeproj/pull/295 by @pepibumur

### Changed

- **Breaking** Change `blueprintIdentifier` type to `PBXObjectReference` https://github.com/tuist/xcodeproj/pull/289 by @pepibumur

### Fixed

- Fix grammatical issues and add some convenient getters https://github.com/tuist/xcodeproj/pull/291 by @pepibumur
- Fix targets not getting the reference generated https://github.com/tuist/xcodeproj/pull/290 by @pepibumur
- Product references not being generated https://github.com/tuist/xcodeproj/pull/294 by @pepibumur

### Removed

- **Breaking** Make `PBXProject.attributes` internal https://github.com/tuist/xcodeproj/pull/295 by @pepibumur

## 5.0.0

Nothing new since the release rc2.

## 5.0.0-rc2

### Changed

- **Breaking** Rename `filesReferences` to `fileReferences` https://github.com/tuist/xcodeproj/pull/271 by @pepibumur

### Added

- Xcode 10 inputFileListPaths and outputFileListPaths attributes https://github.com/tuist/xcodeproj/pull/271 by @pepibumur
- Split up `XCScheme` models and make them conform the `Equatable` protocol https://github.com/tuist/xcodeproj/pull/273 by @pepibumur
- Convenient methods to add and fetch build configurations https://github.com/tuist/xcodeproj/pull/283 by @pepibumur
- `.inc` extension to the header file extensions by @pepibumur

## 5.0.0-rc1

### Breaking

- Rename project to xcodeproj by @pepibumur.
- Drop Carthage and CocoaPods support by @pepibumur.
- Use Basic AbsolutePath, RelativePath and Process extensions by @pepibumur.
- Use `PBXObjectReference` instead of `String` to reference objects from `PBXProj.Objects` by @pepibumur.
- Remove `ObjectReference` by @pepibumur.
- Update `PBXNativeTarget` reference attributes to be of type `PBXObjectReference` by @pepibumur.
- Add convenient methods to materialize objects references https://github.com/tuist/xcodeproj/pull/12 by @pepibumur.
- Rename some PBXProject attributes for consistency https://github.com/tuist/xcodeproj/pull/268 by @pepibumur.

### Added

- Add `addDependency` method to `PBXNativeTarget` by @pepibumur.
- Danger check that reports Swiftlint results https://github.com/xcodeswift/xcproj/pull/257 by @pepibumur.
- Xcode constants by @pepibumur.
- Convenient API from objects by @pepibumur.
- `BuildSettingsProvider` by @pepibumur.
- Add `addDependency` method to `PBXNativeTarget` by @pepibumur.
- Method in `XCConfigurationList` to get the build configurations objects @pepibumur.
- Method to get the configuration list from any target https://github.com/tuist/xcodeproj/pull/10 by @pepibumur.
- Migration guidelines https://github.com/tuist/xcodeproj/pull/264 by @pepibumur.

### Removed

- Deprecated elements by @pepibumur.
- Tests that test the conformance of `Equatable` by @pepibumur.

### Fixed

- XCConfig parser strips the trailing semicolon from a configuration value https://github.com/xcodeswift/xcproj/pull/250 by @briantkelley
- `fullPath(fileElement:reference:sourceRoot:)` now returns the correct path for files that exist within a variant group https://github.com/xcodeswift/xcproj/pull/255 by @ileitch

### Added

- Update Danger to warn if the PR title contains WIP https://github.com/xcodeswift/xcproj/pull/259 by @pepibumur.
- Test coverage reports https://github.com/xcodeswift/xcproj/pull/258 by @pepibumur

## 4.3.0

### Added

- CI pipeline runs also on a Linux environment https://github.com/xcodeswift/xcproj/pull/249 by @pepibumur.
- Auto-generation of Equatable conformances using Sourcery https://github.com/xcodeswift/xcproj/pull/189 @by pepibumur.

### Fixed

- Some updates to match the Xcode 9.3 project format https://github.com/xcodeswift/xcproj/pull/247 by @LinusU

## 4.2.0

### Added

- `PBXNativeTarget.productInstallPath`, `PBXTargetDependency.name` https://github.com/xcodeswift/xcproj/pull/241 by @briantkelley
- `PBXContainerItem` super class of `PBXBuildPhase` and `PBXTarget` https://github.com/xcodeswift/xcproj/pull/243 by @briantkelley
- `PBXFileElement.wrapsLines`property https://github.com/xcodeswift/xcproj/pull/244 by @briantkelley
- `PBXFileReference` `languageSpecificationIdentifier` and `plistStructureDefinitionIdentifier` properties https://github.com/xcodeswift/xcproj/pull/244 by @briantkelley

### Changed

- Support for `XCConfig` project-relative includes https://github.com/xcodeswift/xcproj/pull/238 by @briantkelley
- Migrated `PBXProject.projectRoot` to `PBXProject.projectRoots` https://github.com/xcodeswift/xcproj/pull/242 by @briantkelley
- Moved `PBXFileElement.includeInIndex` and `PBXGroup`'s `usesTabs`, `indentWidth`, and `tabWidth` properties to `PBXFileElement` https://github.com/xcodeswift/xcproj/pull/244 by @briantkelley
- `PBXContainerItem` super class of `PBXFileElement` https://github.com/xcodeswift/xcproj/pull/244 by @briantkelley
- `PBXVariantGroup` and `XCVersionGroup` now inherit from `PBXGroup` https://github.com/xcodeswift/xcproj/pull/244 by @briantkelley

### Fixed

- `PBXObject.isEqual(to:)` overrides correctly call super https://github.com/xcodeswift/xcproj/pull/239 by @briantkelley
- `PBXAggregateTarget` does not write `buildRules` https://github.com/xcodeswift/xcproj/pull/241 by @briantkelley
- Writes showEnvVarsInLog only when false https://github.com/xcodeswift/xcproj/pull/240 by @briantkelley
- Writes `PBXProject.projectReferences` to the plist https://github.com/xcodeswift/xcproj/pull/242 by @briantkelley
- Comment generation for `PBXProject`, `PBXTarget`, and `PBXVariantGroup` https://github.com/xcodeswift/xcproj/pull/243 by @briantkelley
- `fullPath` now returns the path for a file inside a group without a folder https://github.com/xcodeswift/xcproj/pull/246 by @ileitch
- Quotes strings containing a triple underscore or double forward slash in .pbxproj file https://github.com/xcodeswift/xcproj/pull/245 by @briantkelley

## 4.1.0

### Added

- Added `tvOS` and `watchOS` Carthage support https://github.com/xcodeswift/xcproj/pull/232 by @yonaskolb
- Added support for scheme environment variables https://github.com/xcodeswift/xcproj/pull/227 by @turekj

### Fixed

- Fixed PBXObject sublasses from checking Equatable properly https://github.com/xcodeswift/xcproj/pull/224 by @yonaskolb
- Fix Carthage support https://github.com/xcodeswift/xcproj/pull/226 by @ileitch
- Fix adding file reference to bundle and package files https://github.com/xcodeswift/xcproj/pull/234 by @fuzza
- Fix adding PBXGroup without folder reference https://github.com/xcodeswift/xcproj/pull/235 by @fuzza
- Fixed some more diffs from Xcode https://github.com/xcodeswift/xcproj/pull/233 by @yonaskolb

### Changed

- Carthage minimum Deployment Target https://github.com/xcodeswift/xcproj/pull/229 by @olbrichj

### 4.0.0

### Added

- Added support for scheme pre-actions and post-actions https://github.com/xcodeswift/xcproj/pull/217 by @kastiglione

### Changed

- **Breaking:** Changed the return type of some helper functions that create or fetch PBXObjects to be `ObjectReference`, which includes the reference as well as the object https://github.com/xcodeswift/xcproj/pull/218 by @yonaskolb
- **Breaking:** Changed some `Int` properties into `Bool` or `UInt` https://github.com/xcodeswift/xcproj/pull/221 by @yonaskolb
- Changed the writing of some properties to minimise diffs when opening projects in Xcode https://github.com/xcodeswift/xcproj/pull/220 by @yonaskolb

## 3.0.0

### Fixed

- Fix Xcode 9.2 warning https://github.com/xcodeswift/xcproj/pull/209 by @keith
- macOS CLI targets now have a nil extension, instead of an empty string https://github.com/xcodeswift/xcproj/pull/208 by @keith
- Fix unnecessary quotations in CommentedString https://github.com/xcodeswift/xcproj/pull/211 by @allu22
- Fixed xml files format not matching Xcode format, added some missing actions attributes. https://github.com/xcodeswift/xcproj/pull/216 by @ilyapuchka

### Changed

- **Breaking:** `XCWorkspace.Data` renamed to `XCWorkspaceData` and removed `references`.
- Improved README examples. https://github.com/xcodeswift/xcproj/pull/212 by @ilyapuchka
- Added methods to get paths to workspace, project and breakpoints and shemes files, added public methods to write them separatery. https://github.com/xcodeswift/xcproj/pull/215 by @ilyapuchka
- Added helper methods for adding source file to the project. https://github.com/xcodeswift/xcproj/pull/213 by @ilyapuchka

## 2.0.0

### Added

- Deterministic reference generation https://github.com/xcodeswift/xcproj/pull/185 by @pepibumur

### Removed

- **Breaking Change** `Referenceable` protocol https://github.com/xcodeswift/xcproj/pull/185 by @pepibumur.
- **Breaking Change** Deprecated methods to access objects from the `PBXProj`. Developers should use the `PBXProj.objects` property instead. https://github.com/xcodeswift/xcproj/pull/185 by @pepibumur.

### Fixed

- **Breaking:** `PBXSourceTree` no longer has raw values and gained an associated value case to support custom locations https://github.com/xcodeswift/xcproj/pull/198 by @briantkelley

### Changed

- **Breaking:** The `buildableProductRunnable` property on`XCScheme.LaunchAction` and `XCScheme.ProfileAction` is now optional. Similarly, `macroExpansion` on `XCScheme.TestAction` is also optional. https://github.com/xcodeswift/xcproj/pull/194 by @briantkelley
- The `XCScheme` initialization from an XML file has been relaxed, better matching Xcode's behavior. Default values will be used if the XML file is missing the relevant element or attribute. https://github.com/xcodeswift/xcproj/pull/194 by @briantkelley

### Migrate from 1.x.x to 2.x.x

- If you were using objects getters in `PBXProj` you should use the getters in `PBXProj.objects` instead.
- Objects don't include a `reference` property anymore. Objects associated references are the keys in the dictionary that contains them.
- When objects are added to the `PBXProj.objects` collection a reference needs to be passed. The reference can be calculated using the function `PBXProj.objects.generateReference` that generates a unique and deterministic reference based on the given object and identifier.
- If you were using `buildableProductRunnable` and `macroExpansion` properties from `XCScheme` actions they are now optionals.

## 1.8.0

### Fixed

- Optimised performance of object lookups https://github.com/xcodeswift/xcproj/pull/191 by @kastiglione

### Added

- Add breakpoint `condition` parameter by [@alexruperez](https://github.com/alexruperez).
- Support Xcode Extension product type https://github.com/xcodeswift/xcproj/pull/190 by @briantkelley
- Support for the legacy Build Carbon Resources build phase https://github.com/xcodeswift/xcproj/pull/196 by @briantkelley
- Support for custom build rules by https://github.com/xcodeswift/xcproj/pull/197 @briantkelley

### Fixed

- Optimised escaping of CommentedString https://github.com/xcodeswift/xcproj/pull/195 by @kastiglione
- Optimised performance of object lookups https://github.com/xcodeswift/xcproj/pull/191 by @kastiglione
- fixed PBXLegacyTarget write order https://github.com/xcodeswift/xcproj/pull/199 by @kastiglione
- fixed comment generation of PBXBuildFiles without a name https://github.com/xcodeswift/xcproj/pull/203 by @briantkelley
- fixed PBXReferenceTarget encoding in pbxproj file https://github.com/xcodeswift/xcproj/pull/202 by @briantkelley

## 1.7.0

### Added

- Support more indentation options on PBXGroups https://github.com/xcodeswift/xcproj/pull/168 by @bkase.
- Support `PBXLegacyTarget` https://github.com/xcodeswift/xcproj/pull/171 by @bkase.
- Breakpoint support through `XCBreakpointList`. https://github.com/xcodeswift/xcproj/pull/172 by [@alexruperez](https://github.com/alexruperez)
- Add convenience method to find targets with a given name https://github.com/xcodeswift/xcproj/pull/184 by @pepibumur.
- Danger plugin that fails earlier if files have been added/deleted and the Carthage project hasn't been regenerated afterwards https://github.com/xcodeswift/xcproj/pull/187 by @pepibumur.

## 1.6.1

### Fixed

- Fix encoded line breaks in PBXFileReference https://github.com/xcodeswift/xcproj/pull/177 by @yonaskolb

## 1.6.0

### Added

- PBXLegacyTarget support https://github.com/xcodeswift/xcproj/pull/171 by @bkase
- Integration tests https://github.com/xcodeswift/xcproj/pull/168 by @pepibumur
- More examples to the README https://github.com/xcodeswift/xcproj/pull/116 by @pepibumur.
- Add adding / editing command line arguments for Launch, Test and Profile Actions in `XCScheme`. https://github.com/xcodeswift/xcproj/pull/167 by @rahul-malik
- Test the contract with XcodeGen https://github.com/xcodeswift/xcproj/pull/170 by @pepibumur
- Add `PBXProj.Objects.getFileElement` https://github.com/xcodeswift/xcproj/pull/175 by @yonaskolb

### Fixed

- `PBXGroup` not generating the comment properly for its children https://github.com/xcodeswift/xcproj/pull/169 by @pepibumur.
- Make `PBXFileElement` a superclass for `PBXFileReference`, `PBXGroup`, and `PBXVariantGroup` https://github.com/xcodeswift/xcproj/pull/173 by @gubikmic
- Added `path` to `PBXVariantGroup` init https://github.com/xcodeswift/xcproj/pull/174 by @yonaskolb

## 1.5.0

### Added

- Add `codeCoverageEnabled` parameter to `TestAction` https://github.com/xcodeswift/xcproj/pull/166 by @kastiglione
- Make `final` classes that are not extendible https://github.com/xcodeswift/xcproj/pull/164 by @pepibumur.

### Fixed

- Fix `PBXProject` `productRefGroup` comment https://github.com/xcodeswift/xcproj/pull/161 by @allu22
- Fix deprecation warnings for `PBXProj` objects usage https://github.com/xcodeswift/xcproj/pull/162 by @rahul-malik

## 1.4.0 - Take me out

### Added

- Danger integration https://github.com/xcodeswift/xcproj/pull/158 by @pepibumur

### Changed

- Improve efficiency of looking up `PBXObject`'s from `PBXProj` https://github.com/xcodeswift/xcproj/pull/136 by @rahul-malik

### Deprecated

- `PBXObject` objects accessors https://github.com/xcodeswift/xcproj/pull/136/files#diff-f4369d9af58a6914f0e5cdf81ed18530R6 by @rahul-malik.

### Fixed

- Fix `PBXBuildFile` wrongly defaulting the settings attribute when it was nil https://github.com/xcodeswift/xcproj/pull/149 by @allu22
- Fix `PBXTarget` generating the wrong comment for the `productReference` property https://github.com/xcodeswift/xcproj/pull/151 by @allu22.
- Add missing `usesTabs` property to `PBXGroup` https://github.com/xcodeswift/xcproj/pull/147 by @allu22.
- Fix generated comment for `PBXHeadersBuildPhase` by @allu22.
- Fix wrong `BuidlSettings.swift` file name https://github.com/xcodeswift/xcproj/pull/146 by @allu22.
- Fix `projectReferences` type https://github.com/xcodeswift/xcproj/pull/135 by @solgar.

### Added

- Danger checks https://github.com/xcodeswift/xcproj/pull/160 by @pepibumur
- New product type `ocUnitTestBundle` https://github.com/xcodeswift/xcproj/pull/134 by @solgar.

## 1.3.0 - Esbarzers

### Added

- Add `PBXSourceTree.developerDir` type https://github.com/xcodeswift/xcproj/commit/5504fcde00bc56cf6c240ecd7cc36c05296861f8 by @pepibumur.

### Fixed

- Fix `PBXShellScriptBuildPhase` bug decoding `showEnvVarsInLog` https://github.com/xcodeswift/xcproj/commit/521b4e62b70f5fc43a06d00c43916d4899138553 by @pepibumur.
- Fix `PBXFileReference` bug decoding `useTabs` https://github.com/xcodeswift/xcproj/commit/c533987496959a3e32c0ddfe45a0f2db8d5daae0 by @pepibumur.
- Fix `PBXFileReference` bug decoding `lineEnding` https://github.com/xcodeswift/xcproj/commit/8a2c94effbe94859a68d58e0c49d66156ba1eaea by @pepibumur.

## 1.2.0 - Two shoes

### Added

- Carthage support https://github.com/xcodeswift/xcproj/pull/125 by @pepibumur.
- `buildPhases` property to `PBXProj` https://github.com/xcodeswift/xcproj/pull/132 by @pepibumur.

### Fixed

- Build phase `buildActionMask` wrong default value https://github.com/xcodeswift/xcproj/pull/131 by @pepibumur.

## 1.1.0 - Muerdo

### Added

- It supports now SPM-generated projects https://github.com/xcodeswift/xcproj/pull/124 by @pepibumur. Thanks @josefdolezal for the report.
- Project and workspace initializer that takes the path as a string https://github.com/xcodeswift/xcproj/pull/123 by @pepibumur.

### Fixed

- Fix the decoding of the `PBXFileReference.fileEncoding` property https://github.com/xcodeswift/xcproj/pull/127 by @gubikmic.
- Fix some wrong comments and typos https://github.com/xcodeswift/xcproj/pull/126 by @gubikmic

## 1.0.0 - Acho

### Changed

- **Breaking:** Review optionality of attributes to align it with Xcode one https://github.com/xcodeswift/xcproj/pull/107 by @pepibumur.
- Contributing, and code of conduct point to the organization ones by @pepibumur.
- New changelog format introduced by @pepibumur.

### Fixed

- Use the super init to decode reference in some objects https://github.com/xcodeswift/xcproj/pull/110 by @yonaskolb
- Schemes being shared with an extension https://github.com/xcodeswift/xcproj/pull/113 by @esttorhe.
- Contributors link in the README.md https://github.com/xcodeswift/xcproj/pull/117 by @tapanprakasht.

### Security

## 0.4.1

- Add back the `BuildSettings` typelias removed by mistake https://github.com/xcodeswift/xcproj/pull/109 by @pepibumur.
- Fix a bug decoding the `PBXProject.projectRoot` property that should be decoded as an optional https://github.com/xcodeswift/xcproj/issues/108 by @pepibumur.

## 0.4.0

- Remove dependency with Unbox and use the language coding/decoding features https://github.com/xcodeswift/xcproj/pull/99 by @pepibumur and @artemnovichkov.
- Enable xcproj in [Open Collective](https://opencollective.com/xcproj) by @pepibumur.
- Support parsing XCVersionGroup objects https://github.com/xcodeswift/xcproj/pull/96 by @pepibumur.
- Add iOS support to the `.podspec` https://github.com/xcodeswift/xcproj/pull/92 by @pepibumur.
- Fix comment for buildConfigurationList https://github.com/xcodeswift/xcproj/pull/93 by @toshi0383.
- Update `PBXProj` classes property to be a dictionary https://github.com/xcodeswift/xcproj/pull/94 by @toshi0383.
- Fix comment in the `BuildPhase` object https://github.com/xcodeswift/xcproj/pull/95 by @toshi0383.

## 0.3.0

- Turn `PBXVariantGroup` children property into an array https://github.com/xcodeswift/xcproj/pull/88 by @pepibumur
- Add `PBXReferenceProxy` object https://github.com/xcodeswift/xcproj/pull/85 by @pepibumur
- Migrate project to Swift 4 https://github.com/xcodeswift/xcproj/pull/84 by @artemnovichkov
- Fix build phase script error undoer Xcode 9 https://github.com/xcodeswift/xcproj/pull/81 by @kixswift

## 0.2.0

- Add how to use section https://github.com/xcodeswift/xcproj/pull/77 by @pepibumur
- Add contributing guidelines https://github.com/xcodeswift/xcproj/pull/76 by @pepibumur

## 0.1.2

- Update shell build script phase input and output files to be array instead of set https://github.com/xcodeswift/xcproj/issues/65 by @pepibumur
- Fix wrong comment in the shell script build phase https://github.com/xcodeswift/xcproj/issues/67 by @ppeibumur
- Fix wron gcomment in `PBXSourcesBuildPhase` files property https://github.com/xcodeswift/xcproj/issues/68 by @pepibumur
- Add `XCVersionGroup` project element used by Core Data models https://github.com/xcodeswift/xcproj/issues/69 by @pepibumur
- Update `XCConcigurationList` build configurations to be an array https://github.com/xcodeswift/xcproj/issues/70 by @pepibumur

## 0.1.1

- Change `BuildSettings` to `[String: Any]` https://github.com/xcodeswift/xcproj/pull/52 by @yonaskolb
- Plist fixes https://github.com/xcodeswift/xcproj/pull/54 by @yonaskolb

## 0.1.0

- Update struct to classes and clean up API https://github.com/xcodeswift/xcproj/pull/51 by @yonaskolb
- Fix and cleanup strings escaping https://github.com/xcodeswift/xcproj/pull/48 by @yonaskolb
- Add `runOnlyForDeploymentPostprocessing` to `PBXShellScriptBuildPhase` by @yonaskolb
- Remove force unwrap for `XCScheme` https://github.com/xcodeswift/xcproj/pull/39 by @Shakarang

## 0.0.9

- CocoaPods support https://github.com/xcodeswift/xcproj/pull/35 by @pepibumur
- Make project models mutable https://github.com/xcodeswift/xcproj/pull/33 by @yonaskolb

## 0.0.7

- Downgrade Swift Tools versions to 4.0 https://github.com/xcodeswift/xcproj/pull/27 by @yonaskolb
- Make Scheme intializers public https://github.com/xcodeswift/xcproj/pull/28 by @yonaskolb
- Change PBXGroup.children to be an array https://github.com/xcodeswift/xcproj/pull/26 by @yonaskolb
- Make XcodeProj writable https://github.com/xcodeswift/xcproj/pull/20 by @yonaskolb
- Write baseConfigurationReference https://github.com/xcodeswift/xcproj/pull/24 by @yonaskolb
- Convert booleans to YES or NO https://github.com/xcodeswift/xcproj/pull/23 by @yonaskolb
- Make more properties public https://github.com/xcodeswift/xcproj/pull/19 by @yonaskolb

## 0.0.6

- Fix an issue with unescaped strings by @yonaskolb https://github.com/xcodeswift/xcproj/issues/16
- Update Swift Tools Version to 4.0 https://github.com/xcodeswift/xcproj/commit/f0f5ffe58ce0d29bb986189abf6391c6552fd347
- Remove CryptoSwift dependency https://github.com/xcodeswift/xcproj/commit/f0f5ffe58ce0d29bb986189abf6391c6552fd347

## 0.0.5

- Remove `UUID` typealias https://github.com/xcodeswift/xcproj/pull/15
- Add `UUID` identifier generation from `PBXProj` https://github.com/xcodeswift/xcproj/pull/14

## 0.0.4

- Writing support for `PBXProj` - https://github.com/xcodeswift/xcproj/pull/8
- Document RELEASE process https://github.com/xcodeswift/xcproj/pull/7.
- Add documentation https://github.com/xcodeswift/xcproj/pull/6

## 0.0.1

- First version of the Swift library.
- It supports **reading** and parsing the following models: - xcodeproj. - xcworkspace. - pbxproj.
  > This version doesn't support writing yet<|MERGE_RESOLUTION|>--- conflicted
+++ resolved
@@ -14,6 +14,7 @@
 - Additional Swift 5 fixes: https://github.com/tuist/xcodeproj/pull/402 by @samisuteria
 - Make build phase name public by @llinardos.
 - Can access embed frameworks build phase for a target by @llinardos.
+- Added `com.apple.product-type.framework.static` to `PBXProductType`. https://github.com/tuist/xcodeproj/pull/347 by @ileitch.
 
 ### Fixed
 - Carthage integration https://github.com/tuist/xcodeproj/pull/416 by @pepibumur.
@@ -67,12 +68,8 @@
 ### Added
 
 - Added `projReferenceFormat` to `PBXOutputSettings` to allow changing the output format of generated references. `withPrefixAndSuffix` will give the legacy behaviour `xcode` will generate 32 character references as XCode does. https://github.com/tuist/xcodeproj/pull/345 by @samskiter.
-<<<<<<< HEAD
-- Added `com.apple.product-type.framework.static` to `PBXProductType`. https://github.com/tuist/xcodeproj/pull/347 by @ileitch.
-=======
 - Danger https://github.com/tuist/xcodeproj/pull/357 by @pepibumur.
 - Support for WorkspaceSettings https://github.com/tuist/xcodeproj/pull/359 by @pepibumur.
->>>>>>> 15705b62
 
 ## 6.3.0
 
