--- conflicted
+++ resolved
@@ -2,13 +2,11 @@
 
 ## next version
 
-<<<<<<< HEAD
 ### Added
 - Added `GPUFrameCaptureMode` and `GPUValidationMode` options to `LaunchAction` https://github.com/tuist/xcodeproj/pull/368 by @schiewe.
-=======
+
 ### Fixed
 - Fix PBXTarget extension methods https://github.com/tuist/xcodeproj/pull/367 by @danilsmakotin
->>>>>>> ee9a680d
 
 ## 6.5.0
 
