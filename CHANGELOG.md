--- conflicted
+++ resolved
@@ -2,15 +2,10 @@
 
 ## Next version
 
-<<<<<<< HEAD
-### Fixed
-
--  System library added to a group has empty path https://github.com/tuist/XcodeProj/pull/488 by @damirdavletov
-=======
 ## Fixed
 
 - Add remote Swift packages to the Frameworks build phase https://github.com/tuist/XcodeProj/pull/487 by @kwridan
->>>>>>> ea74aaf2
+- System library added to a group has empty path https://github.com/tuist/XcodeProj/pull/488 by @damirdavletov
 
 ## 7.1.0
 
