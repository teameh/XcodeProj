🚀 Check out the guidelines [here](https://github.com/xcodeswift/contributors/blob/master/CHANGELOG_GUIDELINES.md)

## Next

### Changed

- Remove `Tapestries` folder for tapestry 0.0.5 version https://github.com/tuist/XcodeProj/pull/523 by @fortmarek

### Fixed

<<<<<<< HEAD
- Code Coverage Targets and Additional Options Scheme Instability https://github.com/tuist/XcodeProj/pull/522 by @adamkhazi
=======
- Fix `XCWorkspace` `Equatable` https://github.com/tuist/XcodeProj/pull/524 by @adamkhazi
>>>>>>> 6617f840

## 7.8.0

### Added

- Added `PathRunnable` to the `LaunchAction` to allow running any executable https://github.com/tuist/XcodeProj/pull/521 by @vytis

### Fixed

- Make `PBXProject.targetAttributes` non optional again and fix equality https://github.com/tuist/XcodeProj/pull/519 by @yonaskolb

## 7.7.0

### Fixed

- Ensure references to products in external projects are generated with deterministic UUIDs https://github.com/tuist/XcodeProj/pull/518 by @evandcoleman

## 7.6.0

### Changed

- **Breaking** Make `PBXProject.targetAttributes` optional https://github.com/tuist/XcodeProj/pull/517 by @pepibumur

### Fixed

- Remove "Shell" Carthage dependency from carthage xcode project as it's no longer used https://github.com/tuist/XcodeProj/pull/507 by @imben123

### Added

- Added `com.apple.product-type.xcframework` to `PBXProductType`. https://github.com/tuist/XcodeProj/pull/508 by @lakpa
- Added `askForAppToLaunch` parameter to `LaunchAction` and `ProfileAction`. https://github.com/tuist/XcodeProj/pull/515 by @YutoMizutani
- Added `"ENABLE_PREVIEWS"` to target application build settings https://github.com/tuist/XcodeProj/pull/511 by @fortmarek

## 7.5.0

### Fixed

- Provide default build settings for unit and ui test targets https://github.com/tuist/XcodeProj/pull/501 by @kwridan
- Remove "Shell" Carthage dependency from project manifest as it's no longer used https://github.com/tuist/XcodeProj/pull/505 by @kwridan

## 7.4.0

### Changed

- Update list of recognized file extensions https://github.com/tuist/XcodeProj/pull/500 by @dflems

## 7.3.0

### Changed

- Update BuildSettingsProvider to include extension settings https://github.com/tuist/XcodeProj/pull/497 by @kwridan
- Remove the dependency with the Swift Package Manager https://github.com/tuist/XcodeProj/pull/499 by @elliottwilliams

## 7.2.2

### Fixed

- Make test plans deserialise correctly https://github.com/tuist/XcodeProj/pull/496 by @adamkhazi

## 7.2.1

### Fixed

- Make test plans optional https://github.com/tuist/XcodeProj/commit/c15034948a2a132bf559f14d3c6b4d1b73749663 by @pepibumur

### Changed

- Replaced CircleCI with GitHub actions https://github.com/tuist/XcodeProj/pull/493 by @pepibumur
- Replace CircleCI with GitHub actions https://github.com/tuist/XcodeProj/pull/493 by @pepibumur
- Replace Shell with the SPM's Process utility class https://github.com/tuist/XcodeProj/pull/492 by @pepibumur

### Added

- Automating release process with [tapestry](https://github.com/ackeecz/tapestry) https://github.com/tuist/XcodeProj/pull/495 by @fortmarek

## 7.2.0

### Added

- Added support for Xcode 11 test plans https://github.com/tuist/XcodeProj/pull/491 by @maniramezan

### Fixed

- Add remote Swift packages to the Frameworks build phase https://github.com/tuist/XcodeProj/pull/487 by @kwridan
- System library added to a group has empty path https://github.com/tuist/XcodeProj/pull/488 by @damirdavletov
- Fix Products group serialisation with temporary ids https://github.com/tuist/XcodeProj/pull/489 by @damirdavletov

## 7.1.0

### Added

- Add `onlyGenerateCoverageForSpecifiedTargets` parameter to `TestAction` https://github.com/tuist/XcodeProj/pull/473 by @kateinoigakukun
- Added support for `PBXTargetDependency.product` https://github.com/tuist/XcodeProj/pull/481 by @yonaskolb
- Xcode 11 support.

## 7.0.1

### Changed

- Update `BuildSettingProvider` to return `LD_RUNPATH_SEARCH_PATHS` as `Array<String>` https://github.com/tuist/xcodeproj/pull/463 by @marciniwanicki
- Update `Project.swift` to make it compatible with tuist 0.17.0 https://github.com/tuist/xcodeproj/pull/469 by @marciniwanicki

### Added

- Adding support for adding local Swift packages https://github.com/tuist/XcodeProj/pull/468 by @fortmarek
- Adding additional `lastKnownFileType`s https://github.com/tuist/xcodeproj/pull/458 by @kwridan
- Adding possibility to create variant group for referencing localized resources https://github.com/tuist/xcodeproj/pull/462 by @timbaev

### Fixed

- Duplication of packages https://github.com/tuist/XcodeProj/pull/470 by @fortmarek

## 7.0.0

### Changed

- **Breaking** Change the UUID generation logic to generate ids with a length of 24 https://github.com/tuist/xcodeproj/pull/432 by @pepibumur.
- **Breaking** Renamed module from `xcodeproj` to `XcodeProj` https://github.com/tuist/xcodeproj/pull/398 by @pepibumur.
- Add `override` flag to `PBXGroup.addFile(at:,sourceTree:,sourceRoot:)` https://github.com/tuist/xcodeproj/pull/410 by @mrylmz
- Rename some internal variables to have a more representative name https://github.com/tuist/xcodeproj/pull/415 by @pepibumur.

### Added

- **Breaking** Add `SWIFT_COMPILATION_MODE` and `CODE_SIGN_IDENTITY` build settings, remove `DEBUG` flag for Release https://github.com/tuist/xcodeproj/pull/417 @dangthaison91
- **Breaking** Added throwing an error in case group path can't be resolved by @damirdavletov
- **Breaking** Added remote project support to PBXContainerItemProxy by @damirdavletov
- **Breaking** Add support for `RemoteRunnable` https://github.com/tuist/xcodeproj/pull/400 by @pepibumur.
- **Breaking** Swift 5 support https://github.com/tuist/xcodeproj/pull/397 by @pepibumur.
- Added `com.apple.product-type.application.watchapp2-container` to `PBXProductType`. https://github.com/tuist/xcodeproj/pull/441 by @leogdion.
- Add BatchUpdater to quickly add files to the group https://github.com/tuist/xcodeproj/pull/388 by @CognitiveDisson.
- `WorkspaceSettings.autoCreateSchemes` attribute https://github.com/tuist/xcodeproj/pull/399 by @pepibumur
- Additional Swift 5 fixes: https://github.com/tuist/xcodeproj/pull/402 by @samisuteria
- Make build phase name public by @llinardos.
- Can access embed frameworks build phase for a target by @llinardos.
- Added `com.apple.product-type.framework.static` to `PBXProductType`. https://github.com/tuist/xcodeproj/pull/347 by @ileitch.
- Can add a not existing file to a group https://github.com/tuist/xcodeproj/pull/418 by @llinardos.
- Support for Swift PM Packages https://github.com/tuist/xcodeproj/pull/439 https://github.com/tuist/xcodeproj/pull/444 by @pepibumur @yonaskolb.
- `LaunchAction.customLaunchCommand` attribute https://github.com/tuist/xcodeproj/pull/451 by @pepibumur.
- `XCBuildConfiguration.append` method https://github.com/tuist/xcodeproj/pull/450 by @pepibumur.

### Fixed

- Carthage integration https://github.com/tuist/xcodeproj/pull/416 by @pepibumur.
- Relative path is wrong when referencing file outside of project folder https://github.com/tuist/xcodeproj/issues/423 by @damirdavletov
- [crash] Fatal error: Duplicate values for key https://github.com/tuist/xcodeproj/issues/426 by @toshi0383
- Change PBXContainerItemProxy.remoteGlobalID attribute to support object references https://github.com/tuist/xcodeproj/pull/445 by @yonaskolb
- Dead lock in the `PBXObjects.delete` method https://github.com/tuist/xcodeproj/pull/449 by @pepibumur

### Removed

- OSLogs https://github.com/tuist/xcodeproj/pull/453 by @pepibumur.

## 6.7.0

### Changed

- **Breaking** Make `PBXBuildPhase.files` optional to match Xcode's behavior https://github.com/tuist/xcodeproj/pull/391 by @pepibumur.

### Added

- Add location variable to XCWorkspaceDataElement https://github.com/tuist/xcodeproj/pull/387 by @pepibumur.

### Fixed

- Fixed file full path performance issue https://github.com/tuist/xcodeproj/pull/372 by @CognitiveDisson.
- Diffing issues when writing the project https://github.com/tuist/xcodeproj/pull/391 by @pepibumur.

## 6.6.0

### Fixed

- Fix adding files to `PBXBuildPhase` https://github.com/tuist/xcodeproj/pull/380 @danilsmakotin.
- Improve project encoding performance https://github.com/tuist/xcodeproj/pull/371 by @CognitiveDisson.
- Project decoding performance issue https://github.com/tuist/xcodeproj/pull/365 by @CognitiveDisson.
- Fix PBXTarget extension methods https://github.com/tuist/xcodeproj/pull/367 by @danilsmakotin.

### Added

- Added `GPUFrameCaptureMode` and `GPUValidationMode` options to `LaunchAction` https://github.com/tuist/xcodeproj/pull/368 by @schiewe.
- Add Swiftformat https://github.com/tuist/xcodeproj/pull/375 by @pepibumur.

### Changed

- **Breaking** Rename GPUFrameCaptureMode cases to start with a lowercase letter https://github.com/tuist/xcodeproj/pull/375 by @pepibumur.
- Fix linting issues https://github.com/tuist/xcodeproj/pull/375 by @pepibumur.

## 6.5.0

### Changed

- Make Xcode.Supported.xcschemeFormatVersion public https://github.com/tuist/xcodeproj/pull/361 by @yonaskolb.

### Added

- Fix remote target dependency https://github.com/tuist/xcodeproj/pull/362 by @mxcl.

## 6.4.0

### Added

- Added `projReferenceFormat` to `PBXOutputSettings` to allow changing the output format of generated references. `withPrefixAndSuffix` will give the legacy behaviour `xcode` will generate 32 character references as XCode does. https://github.com/tuist/xcodeproj/pull/345 by @samskiter.
- Danger https://github.com/tuist/xcodeproj/pull/357 by @pepibumur.
- Support for WorkspaceSettings https://github.com/tuist/xcodeproj/pull/359 by @pepibumur.

## 6.3.0

### Added

- Added `parallelizable` and `randomExecutionOrdering` attributes to `XCScheme.TestableReference` https://github.com/tuist/xcodeproj/pull/340 by @alvarhansen.

### Fixed

- Fixed possible generated UUID conflicts https://github.com/tuist/xcodeproj/pull/342 by @yonaskolb.
- Fixed not working PBXFileElement.fullPath(sourceRoot:) method https://github.com/tuist/xcodeproj/pull/343 by @Vyeczorny.

## 6.2.0

### Added

- Carthage and CocoaPods support https://github.com/tuist/xcodeproj/pull/339 by @pepibumur.

### Changed

- Improved writing performance https://github.com/tuist/xcodeproj/pull/336 https://github.com/tuist/xcodeproj/pull/337 https://github.com/tuist/xcodeproj/pull/338 by @yonaskolb.
- Replaced Swift Package Manager dependency with PathKit https://github.com/tuist/xcodeproj/pull/334 by @yonaskolb.

## 6.1.0

### Added

- Added ability to pass in a `PBXObject` into the `PBXProject.targetAttributes` dictionary, which will be encoded into its UUID. Can be used for `TestTargetID` https://github.com/tuist/xcodeproj/pull/333 by @yonaskolb.

### Changed

- Changed `XCScheme.BuildableReference` init to make `blueprint` a `PBXObject` and added a `setBlueprint(:)` function https://github.com/tuist/xcodeproj/pull/320 by @yonaskolb.
- Bump AEXML version to 4.3.3 https://github.com/tuist/xcodeproj/pull/310 by @pepibumur.
- Improves performance of object references https://github.com/tuist/xcodeproj/pull/332 by @yonaskolb.
- Prefix reference with object type acronym. eg. `PBXFileReference` becomes `FR_XXXXXXXXXXXXXXXXX` https://github.com/tuist/xcodeproj/pull/332 by @yonaskolb.
- Add `TEMP` prefix to temporary unfixed reference values https://github.com/tuist/xcodeproj/pull/332 by @yonaskolb.

### Fixed

- Fixed written order of scheme attributes in Swift 4.2 https://github.com/tuist/xcodeproj/pull/325 and https://github.com/tuist/xcodeproj/pull/331 by @yonaskolb and @drekka

## 6.0.1

### Fixed

- Fixes `PBXProject` attributes not being set properly https://github.com/tuist/xcodeproj/pull/318 by @yonaskolb.
- Fixed remoteGlobalID typo https://github.com/tuist/xcodeproj/pull/315 by @yonaskolb.
- Fixed `XCBuildConfiguration.buildConfiguration` type https://github.com/tuist/xcodeproj/pull/316 by @yonaskolb.

## 6.0.0

Note: Migration guidelines are included in the project README.

### Changed

- **Breaking** Make `PBXObjectReference` internal https://github.com/tuist/xcodeproj/pull/300 by @pepibumur.
- **Breaking** Make `PBXObjects` internal https://github.com/tuist/xcodeproj/pull/300 by @pepibumur.
- **Breaking** Move `PBXObjects` helpers to `PBXProj` https://github.com/tuist/xcodeproj/pull/300 by @pepibumur.

## 5.2.0

### Changed

- Some tweaks to support Xcode 10 https://github.com/tuist/xcodeproj/pull/298 by @pepibumur.

## 5.1.1

### Changed

- **Breaking** Change `PBXBuildFile.file` attribute to be of type `PBXFileElement` https://github.com/tuist/xcodeproj/pull/297 by @pepibumur.

### Added

- Add `PBXBuildPhase.add(file:)` method that takes a file element and returns a build file https://github.com/tuist/xcodeproj/pull/297 by @pepibumur.
- Add `PBXProj.rootObject` attribute https://github.com/tuist/xcodeproj/pull/297 by @pepibumur.

### Fixed

- `XCBuildConfiguration.baseConfiguration` type https://github.com/tuist/xcodeproj/pull/297 @pepibumur.

## 5.1.0

### Added

- `setAttributes`, `removeAttributes` and `attributes` to `PBXProject` https://github.com/tuist/xcodeproj/pull/295 by @pepibumur

### Changed

- **Breaking** Change `blueprintIdentifier` type to `PBXObjectReference` https://github.com/tuist/xcodeproj/pull/289 by @pepibumur

### Fixed

- Fix grammatical issues and add some convenient getters https://github.com/tuist/xcodeproj/pull/291 by @pepibumur
- Fix targets not getting the reference generated https://github.com/tuist/xcodeproj/pull/290 by @pepibumur
- Product references not being generated https://github.com/tuist/xcodeproj/pull/294 by @pepibumur

### Removed

- **Breaking** Make `PBXProject.attributes` internal https://github.com/tuist/xcodeproj/pull/295 by @pepibumur

## 5.0.0

Nothing new since the release rc2.

## 5.0.0-rc2

### Changed

- **Breaking** Rename `filesReferences` to `fileReferences` https://github.com/tuist/xcodeproj/pull/271 by @pepibumur

### Added

- Xcode 10 inputFileListPaths and outputFileListPaths attributes https://github.com/tuist/xcodeproj/pull/271 by @pepibumur
- Split up `XCScheme` models and make them conform the `Equatable` protocol https://github.com/tuist/xcodeproj/pull/273 by @pepibumur
- Convenient methods to add and fetch build configurations https://github.com/tuist/xcodeproj/pull/283 by @pepibumur
- `.inc` extension to the header file extensions by @pepibumur

## 5.0.0-rc1

### Breaking

- Rename project to xcodeproj by @pepibumur.
- Drop Carthage and CocoaPods support by @pepibumur.
- Use Basic AbsolutePath, RelativePath and Process extensions by @pepibumur.
- Use `PBXObjectReference` instead of `String` to reference objects from `PBXProj.Objects` by @pepibumur.
- Remove `ObjectReference` by @pepibumur.
- Update `PBXNativeTarget` reference attributes to be of type `PBXObjectReference` by @pepibumur.
- Add convenient methods to materialize objects references https://github.com/tuist/xcodeproj/pull/12 by @pepibumur.
- Rename some PBXProject attributes for consistency https://github.com/tuist/xcodeproj/pull/268 by @pepibumur.

### Added

- Add `addDependency` method to `PBXNativeTarget` by @pepibumur.
- Danger check that reports Swiftlint results https://github.com/xcodeswift/xcproj/pull/257 by @pepibumur.
- Xcode constants by @pepibumur.
- Convenient API from objects by @pepibumur.
- `BuildSettingsProvider` by @pepibumur.
- Add `addDependency` method to `PBXNativeTarget` by @pepibumur.
- Method in `XCConfigurationList` to get the build configurations objects @pepibumur.
- Method to get the configuration list from any target https://github.com/tuist/xcodeproj/pull/10 by @pepibumur.
- Migration guidelines https://github.com/tuist/xcodeproj/pull/264 by @pepibumur.

### Removed

- Deprecated elements by @pepibumur.
- Tests that test the conformance of `Equatable` by @pepibumur.

### Fixed

- XCConfig parser strips the trailing semicolon from a configuration value https://github.com/xcodeswift/xcproj/pull/250 by @briantkelley
- `fullPath(fileElement:reference:sourceRoot:)` now returns the correct path for files that exist within a variant group https://github.com/xcodeswift/xcproj/pull/255 by @ileitch

### Added

- Update Danger to warn if the PR title contains WIP https://github.com/xcodeswift/xcproj/pull/259 by @pepibumur.
- Test coverage reports https://github.com/xcodeswift/xcproj/pull/258 by @pepibumur

## 4.3.0

### Added

- CI pipeline runs also on a Linux environment https://github.com/xcodeswift/xcproj/pull/249 by @pepibumur.
- Auto-generation of Equatable conformances using Sourcery https://github.com/xcodeswift/xcproj/pull/189 @by pepibumur.

### Fixed

- Some updates to match the Xcode 9.3 project format https://github.com/xcodeswift/xcproj/pull/247 by @LinusU

## 4.2.0

### Added

- `PBXNativeTarget.productInstallPath`, `PBXTargetDependency.name` https://github.com/xcodeswift/xcproj/pull/241 by @briantkelley
- `PBXContainerItem` super class of `PBXBuildPhase` and `PBXTarget` https://github.com/xcodeswift/xcproj/pull/243 by @briantkelley
- `PBXFileElement.wrapsLines`property https://github.com/xcodeswift/xcproj/pull/244 by @briantkelley
- `PBXFileReference` `languageSpecificationIdentifier` and `plistStructureDefinitionIdentifier` properties https://github.com/xcodeswift/xcproj/pull/244 by @briantkelley

### Changed

- Support for `XCConfig` project-relative includes https://github.com/xcodeswift/xcproj/pull/238 by @briantkelley
- Migrated `PBXProject.projectRoot` to `PBXProject.projectRoots` https://github.com/xcodeswift/xcproj/pull/242 by @briantkelley
- Moved `PBXFileElement.includeInIndex` and `PBXGroup`'s `usesTabs`, `indentWidth`, and `tabWidth` properties to `PBXFileElement` https://github.com/xcodeswift/xcproj/pull/244 by @briantkelley
- `PBXContainerItem` super class of `PBXFileElement` https://github.com/xcodeswift/xcproj/pull/244 by @briantkelley
- `PBXVariantGroup` and `XCVersionGroup` now inherit from `PBXGroup` https://github.com/xcodeswift/xcproj/pull/244 by @briantkelley

### Fixed

- `PBXObject.isEqual(to:)` overrides correctly call super https://github.com/xcodeswift/xcproj/pull/239 by @briantkelley
- `PBXAggregateTarget` does not write `buildRules` https://github.com/xcodeswift/xcproj/pull/241 by @briantkelley
- Writes showEnvVarsInLog only when false https://github.com/xcodeswift/xcproj/pull/240 by @briantkelley
- Writes `PBXProject.projectReferences` to the plist https://github.com/xcodeswift/xcproj/pull/242 by @briantkelley
- Comment generation for `PBXProject`, `PBXTarget`, and `PBXVariantGroup` https://github.com/xcodeswift/xcproj/pull/243 by @briantkelley
- `fullPath` now returns the path for a file inside a group without a folder https://github.com/xcodeswift/xcproj/pull/246 by @ileitch
- Quotes strings containing a triple underscore or double forward slash in .pbxproj file https://github.com/xcodeswift/xcproj/pull/245 by @briantkelley

## 4.1.0

### Added

- Added `tvOS` and `watchOS` Carthage support https://github.com/xcodeswift/xcproj/pull/232 by @yonaskolb
- Added support for scheme environment variables https://github.com/xcodeswift/xcproj/pull/227 by @turekj

### Fixed

- Fixed PBXObject sublasses from checking Equatable properly https://github.com/xcodeswift/xcproj/pull/224 by @yonaskolb
- Fix Carthage support https://github.com/xcodeswift/xcproj/pull/226 by @ileitch
- Fix adding file reference to bundle and package files https://github.com/xcodeswift/xcproj/pull/234 by @fuzza
- Fix adding PBXGroup without folder reference https://github.com/xcodeswift/xcproj/pull/235 by @fuzza
- Fixed some more diffs from Xcode https://github.com/xcodeswift/xcproj/pull/233 by @yonaskolb

### Changed

- Carthage minimum Deployment Target https://github.com/xcodeswift/xcproj/pull/229 by @olbrichj

### 4.0.0

### Added

- Added support for scheme pre-actions and post-actions https://github.com/xcodeswift/xcproj/pull/217 by @kastiglione

### Changed

- **Breaking:** Changed the return type of some helper functions that create or fetch PBXObjects to be `ObjectReference`, which includes the reference as well as the object https://github.com/xcodeswift/xcproj/pull/218 by @yonaskolb
- **Breaking:** Changed some `Int` properties into `Bool` or `UInt` https://github.com/xcodeswift/xcproj/pull/221 by @yonaskolb
- Changed the writing of some properties to minimise diffs when opening projects in Xcode https://github.com/xcodeswift/xcproj/pull/220 by @yonaskolb

## 3.0.0

### Fixed

- Fix Xcode 9.2 warning https://github.com/xcodeswift/xcproj/pull/209 by @keith
- macOS CLI targets now have a nil extension, instead of an empty string https://github.com/xcodeswift/xcproj/pull/208 by @keith
- Fix unnecessary quotations in CommentedString https://github.com/xcodeswift/xcproj/pull/211 by @allu22
- Fixed xml files format not matching Xcode format, added some missing actions attributes. https://github.com/xcodeswift/xcproj/pull/216 by @ilyapuchka

### Changed

- **Breaking:** `XCWorkspace.Data` renamed to `XCWorkspaceData` and removed `references`.
- Improved README examples. https://github.com/xcodeswift/xcproj/pull/212 by @ilyapuchka
- Added methods to get paths to workspace, project and breakpoints and shemes files, added public methods to write them separatery. https://github.com/xcodeswift/xcproj/pull/215 by @ilyapuchka
- Added helper methods for adding source file to the project. https://github.com/xcodeswift/xcproj/pull/213 by @ilyapuchka

## 2.0.0

### Added

- Deterministic reference generation https://github.com/xcodeswift/xcproj/pull/185 by @pepibumur

### Removed

- **Breaking Change** `Referenceable` protocol https://github.com/xcodeswift/xcproj/pull/185 by @pepibumur.
- **Breaking Change** Deprecated methods to access objects from the `PBXProj`. Developers should use the `PBXProj.objects` property instead. https://github.com/xcodeswift/xcproj/pull/185 by @pepibumur.

### Fixed

- **Breaking:** `PBXSourceTree` no longer has raw values and gained an associated value case to support custom locations https://github.com/xcodeswift/xcproj/pull/198 by @briantkelley

### Changed

- **Breaking:** The `buildableProductRunnable` property on`XCScheme.LaunchAction` and `XCScheme.ProfileAction` is now optional. Similarly, `macroExpansion` on `XCScheme.TestAction` is also optional. https://github.com/xcodeswift/xcproj/pull/194 by @briantkelley
- The `XCScheme` initialization from an XML file has been relaxed, better matching Xcode's behavior. Default values will be used if the XML file is missing the relevant element or attribute. https://github.com/xcodeswift/xcproj/pull/194 by @briantkelley

### Migrate from 1.x.x to 2.x.x

- If you were using objects getters in `PBXProj` you should use the getters in `PBXProj.objects` instead.
- Objects don't include a `reference` property anymore. Objects associated references are the keys in the dictionary that contains them.
- When objects are added to the `PBXProj.objects` collection a reference needs to be passed. The reference can be calculated using the function `PBXProj.objects.generateReference` that generates a unique and deterministic reference based on the given object and identifier.
- If you were using `buildableProductRunnable` and `macroExpansion` properties from `XCScheme` actions they are now optionals.

## 1.8.0

### Fixed

- Optimised performance of object lookups https://github.com/xcodeswift/xcproj/pull/191 by @kastiglione

### Added

- Add breakpoint `condition` parameter by [@alexruperez](https://github.com/alexruperez).
- Support Xcode Extension product type https://github.com/xcodeswift/xcproj/pull/190 by @briantkelley
- Support for the legacy Build Carbon Resources build phase https://github.com/xcodeswift/xcproj/pull/196 by @briantkelley
- Support for custom build rules by https://github.com/xcodeswift/xcproj/pull/197 @briantkelley

### Fixed

- Optimised escaping of CommentedString https://github.com/xcodeswift/xcproj/pull/195 by @kastiglione
- Optimised performance of object lookups https://github.com/xcodeswift/xcproj/pull/191 by @kastiglione
- fixed PBXLegacyTarget write order https://github.com/xcodeswift/xcproj/pull/199 by @kastiglione
- fixed comment generation of PBXBuildFiles without a name https://github.com/xcodeswift/xcproj/pull/203 by @briantkelley
- fixed PBXReferenceTarget encoding in pbxproj file https://github.com/xcodeswift/xcproj/pull/202 by @briantkelley

## 1.7.0

### Added

- Support more indentation options on PBXGroups https://github.com/xcodeswift/xcproj/pull/168 by @bkase.
- Support `PBXLegacyTarget` https://github.com/xcodeswift/xcproj/pull/171 by @bkase.
- Breakpoint support through `XCBreakpointList`. https://github.com/xcodeswift/xcproj/pull/172 by [@alexruperez](https://github.com/alexruperez)
- Add convenience method to find targets with a given name https://github.com/xcodeswift/xcproj/pull/184 by @pepibumur.
- Danger plugin that fails earlier if files have been added/deleted and the Carthage project hasn't been regenerated afterwards https://github.com/xcodeswift/xcproj/pull/187 by @pepibumur.

## 1.6.1

### Fixed

- Fix encoded line breaks in PBXFileReference https://github.com/xcodeswift/xcproj/pull/177 by @yonaskolb

## 1.6.0

### Added

- PBXLegacyTarget support https://github.com/xcodeswift/xcproj/pull/171 by @bkase
- Integration tests https://github.com/xcodeswift/xcproj/pull/168 by @pepibumur
- More examples to the README https://github.com/xcodeswift/xcproj/pull/116 by @pepibumur.
- Add adding / editing command line arguments for Launch, Test and Profile Actions in `XCScheme`. https://github.com/xcodeswift/xcproj/pull/167 by @rahul-malik
- Test the contract with XcodeGen https://github.com/xcodeswift/xcproj/pull/170 by @pepibumur
- Add `PBXProj.Objects.getFileElement` https://github.com/xcodeswift/xcproj/pull/175 by @yonaskolb

### Fixed

- `PBXGroup` not generating the comment properly for its children https://github.com/xcodeswift/xcproj/pull/169 by @pepibumur.
- Make `PBXFileElement` a superclass for `PBXFileReference`, `PBXGroup`, and `PBXVariantGroup` https://github.com/xcodeswift/xcproj/pull/173 by @gubikmic
- Added `path` to `PBXVariantGroup` init https://github.com/xcodeswift/xcproj/pull/174 by @yonaskolb

## 1.5.0

### Added

- Add `codeCoverageEnabled` parameter to `TestAction` https://github.com/xcodeswift/xcproj/pull/166 by @kastiglione
- Make `final` classes that are not extendible https://github.com/xcodeswift/xcproj/pull/164 by @pepibumur.

### Fixed

- Fix `PBXProject` `productRefGroup` comment https://github.com/xcodeswift/xcproj/pull/161 by @allu22
- Fix deprecation warnings for `PBXProj` objects usage https://github.com/xcodeswift/xcproj/pull/162 by @rahul-malik

## 1.4.0 - Take me out

### Added

- Danger integration https://github.com/xcodeswift/xcproj/pull/158 by @pepibumur

### Changed

- Improve efficiency of looking up `PBXObject`'s from `PBXProj` https://github.com/xcodeswift/xcproj/pull/136 by @rahul-malik

### Deprecated

- `PBXObject` objects accessors https://github.com/xcodeswift/xcproj/pull/136/files#diff-f4369d9af58a6914f0e5cdf81ed18530R6 by @rahul-malik.

### Fixed

- Fix `PBXBuildFile` wrongly defaulting the settings attribute when it was nil https://github.com/xcodeswift/xcproj/pull/149 by @allu22
- Fix `PBXTarget` generating the wrong comment for the `productReference` property https://github.com/xcodeswift/xcproj/pull/151 by @allu22.
- Add missing `usesTabs` property to `PBXGroup` https://github.com/xcodeswift/xcproj/pull/147 by @allu22.
- Fix generated comment for `PBXHeadersBuildPhase` by @allu22.
- Fix wrong `BuidlSettings.swift` file name https://github.com/xcodeswift/xcproj/pull/146 by @allu22.
- Fix `projectReferences` type https://github.com/xcodeswift/xcproj/pull/135 by @solgar.

### Added

- Danger checks https://github.com/xcodeswift/xcproj/pull/160 by @pepibumur
- New product type `ocUnitTestBundle` https://github.com/xcodeswift/xcproj/pull/134 by @solgar.

## 1.3.0 - Esbarzers

### Added

- Add `PBXSourceTree.developerDir` type https://github.com/xcodeswift/xcproj/commit/5504fcde00bc56cf6c240ecd7cc36c05296861f8 by @pepibumur.

### Fixed

- Fix `PBXShellScriptBuildPhase` bug decoding `showEnvVarsInLog` https://github.com/xcodeswift/xcproj/commit/521b4e62b70f5fc43a06d00c43916d4899138553 by @pepibumur.
- Fix `PBXFileReference` bug decoding `useTabs` https://github.com/xcodeswift/xcproj/commit/c533987496959a3e32c0ddfe45a0f2db8d5daae0 by @pepibumur.
- Fix `PBXFileReference` bug decoding `lineEnding` https://github.com/xcodeswift/xcproj/commit/8a2c94effbe94859a68d58e0c49d66156ba1eaea by @pepibumur.

## 1.2.0 - Two shoes

### Added

- Carthage support https://github.com/xcodeswift/xcproj/pull/125 by @pepibumur.
- `buildPhases` property to `PBXProj` https://github.com/xcodeswift/xcproj/pull/132 by @pepibumur.

### Fixed

- Build phase `buildActionMask` wrong default value https://github.com/xcodeswift/xcproj/pull/131 by @pepibumur.

## 1.1.0 - Muerdo

### Added

- It supports now SPM-generated projects https://github.com/xcodeswift/xcproj/pull/124 by @pepibumur. Thanks @josefdolezal for the report.
- Project and workspace initializer that takes the path as a string https://github.com/xcodeswift/xcproj/pull/123 by @pepibumur.

### Fixed

- Fix the decoding of the `PBXFileReference.fileEncoding` property https://github.com/xcodeswift/xcproj/pull/127 by @gubikmic.
- Fix some wrong comments and typos https://github.com/xcodeswift/xcproj/pull/126 by @gubikmic

## 1.0.0 - Acho

### Changed

- **Breaking:** Review optionality of attributes to align it with Xcode one https://github.com/xcodeswift/xcproj/pull/107 by @pepibumur.
- Contributing, and code of conduct point to the organization ones by @pepibumur.
- New changelog format introduced by @pepibumur.

### Fixed

- Use the super init to decode reference in some objects https://github.com/xcodeswift/xcproj/pull/110 by @yonaskolb
- Schemes being shared with an extension https://github.com/xcodeswift/xcproj/pull/113 by @esttorhe.
- Contributors link in the README.md https://github.com/xcodeswift/xcproj/pull/117 by @tapanprakasht.

### Security

## 0.4.1

- Add back the `BuildSettings` typelias removed by mistake https://github.com/xcodeswift/xcproj/pull/109 by @pepibumur.
- Fix a bug decoding the `PBXProject.projectRoot` property that should be decoded as an optional https://github.com/xcodeswift/xcproj/issues/108 by @pepibumur.

## 0.4.0

- Remove dependency with Unbox and use the language coding/decoding features https://github.com/xcodeswift/xcproj/pull/99 by @pepibumur and @artemnovichkov.
- Enable xcproj in [Open Collective](https://opencollective.com/xcproj) by @pepibumur.
- Support parsing XCVersionGroup objects https://github.com/xcodeswift/xcproj/pull/96 by @pepibumur.
- Add iOS support to the `.podspec` https://github.com/xcodeswift/xcproj/pull/92 by @pepibumur.
- Fix comment for buildConfigurationList https://github.com/xcodeswift/xcproj/pull/93 by @toshi0383.
- Update `PBXProj` classes property to be a dictionary https://github.com/xcodeswift/xcproj/pull/94 by @toshi0383.
- Fix comment in the `BuildPhase` object https://github.com/xcodeswift/xcproj/pull/95 by @toshi0383.

## 0.3.0

- Turn `PBXVariantGroup` children property into an array https://github.com/xcodeswift/xcproj/pull/88 by @pepibumur
- Add `PBXReferenceProxy` object https://github.com/xcodeswift/xcproj/pull/85 by @pepibumur
- Migrate project to Swift 4 https://github.com/xcodeswift/xcproj/pull/84 by @artemnovichkov
- Fix build phase script error undoer Xcode 9 https://github.com/xcodeswift/xcproj/pull/81 by @kixswift

## 0.2.0

- Add how to use section https://github.com/xcodeswift/xcproj/pull/77 by @pepibumur
- Add contributing guidelines https://github.com/xcodeswift/xcproj/pull/76 by @pepibumur

## 0.1.2

- Update shell build script phase input and output files to be array instead of set https://github.com/xcodeswift/xcproj/issues/65 by @pepibumur
- Fix wrong comment in the shell script build phase https://github.com/xcodeswift/xcproj/issues/67 by @ppeibumur
- Fix wron gcomment in `PBXSourcesBuildPhase` files property https://github.com/xcodeswift/xcproj/issues/68 by @pepibumur
- Add `XCVersionGroup` project element used by Core Data models https://github.com/xcodeswift/xcproj/issues/69 by @pepibumur
- Update `XCConcigurationList` build configurations to be an array https://github.com/xcodeswift/xcproj/issues/70 by @pepibumur

## 0.1.1

- Change `BuildSettings` to `[String: Any]` https://github.com/xcodeswift/xcproj/pull/52 by @yonaskolb
- Plist fixes https://github.com/xcodeswift/xcproj/pull/54 by @yonaskolb

## 0.1.0

- Update struct to classes and clean up API https://github.com/xcodeswift/xcproj/pull/51 by @yonaskolb
- Fix and cleanup strings escaping https://github.com/xcodeswift/xcproj/pull/48 by @yonaskolb
- Add `runOnlyForDeploymentPostprocessing` to `PBXShellScriptBuildPhase` by @yonaskolb
- Remove force unwrap for `XCScheme` https://github.com/xcodeswift/xcproj/pull/39 by @Shakarang

## 0.0.9

- CocoaPods support https://github.com/xcodeswift/xcproj/pull/35 by @pepibumur
- Make project models mutable https://github.com/xcodeswift/xcproj/pull/33 by @yonaskolb

## 0.0.7

- Downgrade Swift Tools versions to 4.0 https://github.com/xcodeswift/xcproj/pull/27 by @yonaskolb
- Make Scheme intializers public https://github.com/xcodeswift/xcproj/pull/28 by @yonaskolb
- Change PBXGroup.children to be an array https://github.com/xcodeswift/xcproj/pull/26 by @yonaskolb
- Make XcodeProj writable https://github.com/xcodeswift/xcproj/pull/20 by @yonaskolb
- Write baseConfigurationReference https://github.com/xcodeswift/xcproj/pull/24 by @yonaskolb
- Convert booleans to YES or NO https://github.com/xcodeswift/xcproj/pull/23 by @yonaskolb
- Make more properties public https://github.com/xcodeswift/xcproj/pull/19 by @yonaskolb

## 0.0.6

- Fix an issue with unescaped strings by @yonaskolb https://github.com/xcodeswift/xcproj/issues/16
- Update Swift Tools Version to 4.0 https://github.com/xcodeswift/xcproj/commit/f0f5ffe58ce0d29bb986189abf6391c6552fd347
- Remove CryptoSwift dependency https://github.com/xcodeswift/xcproj/commit/f0f5ffe58ce0d29bb986189abf6391c6552fd347

## 0.0.5

- Remove `UUID` typealias https://github.com/xcodeswift/xcproj/pull/15
- Add `UUID` identifier generation from `PBXProj` https://github.com/xcodeswift/xcproj/pull/14

## 0.0.4

- Writing support for `PBXProj` - https://github.com/xcodeswift/xcproj/pull/8
- Document RELEASE process https://github.com/xcodeswift/xcproj/pull/7.
- Add documentation https://github.com/xcodeswift/xcproj/pull/6

## 0.0.1

- First version of the Swift library.
- It supports **reading** and parsing the following models: - xcodeproj. - xcworkspace. - pbxproj.
  > This version doesn't support writing yet<|MERGE_RESOLUTION|>--- conflicted
+++ resolved
@@ -8,11 +8,8 @@
 
 ### Fixed
 
-<<<<<<< HEAD
 - Code Coverage Targets and Additional Options Scheme Instability https://github.com/tuist/XcodeProj/pull/522 by @adamkhazi
-=======
 - Fix `XCWorkspace` `Equatable` https://github.com/tuist/XcodeProj/pull/524 by @adamkhazi
->>>>>>> 6617f840
 
 ## 7.8.0
 
