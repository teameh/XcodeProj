--- conflicted
+++ resolved
@@ -10,11 +10,8 @@
 - `fullPath(fileElement:reference:sourceRoot:)` now returns the correct path for files that exist within a variant group https://github.com/xcodeswift/xcproj/pull/255 by @ileitch
 
 ### Added
-<<<<<<< HEAD
 - Update Danger to warn if the PR title contains WIP https://github.com/xcodeswift/xcproj/pull/259 by @pepibumur.
-=======
 - Test coverage reports https://github.com/xcodeswift/xcproj/pull/258 by @pepibumur
->>>>>>> de910ddf
 
 ## 4.3.0
 
