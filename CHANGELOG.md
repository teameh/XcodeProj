--- conflicted
+++ resolved
@@ -11,11 +11,8 @@
 - **Breaking** Swift 5 support https://github.com/tuist/xcodeproj/pull/397 by @pepibumur.
 - `WorkspaceSettings.autoCreateSchemes` attribute https://github.com/tuist/xcodeproj/pull/399 by @pepibumur
 - Additional Swift 5 fixes: https://github.com/tuist/xcodeproj/pull/402 by @samisuteria
-<<<<<<< HEAD
 - Make build phase name public by @llinardos.
-=======
 - Can access embed frameworks build phase for a target by @llinardos.
->>>>>>> ddae5779
 
 ## 6.7.0
 
