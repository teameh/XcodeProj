--- conflicted
+++ resolved
@@ -18,11 +18,8 @@
 - Added `com.apple.product-type.framework.static` to `PBXProductType`. https://github.com/tuist/xcodeproj/pull/347 by @ileitch.
 - Can add a not existing file to a group https://github.com/tuist/xcodeproj/pull/418 by @llinardos.
 - **Breaking** Add `SWIFT_COMPILATION_MODE` and `CODE_SIGN_IDENTITY` build settings, remove `DEBUG` flag for Release https://github.com/tuist/xcodeproj/pull/417 @dangthaison91 
-<<<<<<< HEAD
 - **Breaking** Added throwing an error in case group path can't be resolved by @damirdavletov  
-=======
 - **Breaking** Added remote project support to PBXContainerItemProxy by @damirdavletov
->>>>>>> a47ec786
 
 ### Fixed
 
