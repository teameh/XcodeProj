--- conflicted
+++ resolved
@@ -84,28 +84,15 @@
     override func plistValues(proj: PBXProj, reference: String) throws -> [CommentedString: PlistValue] {
         var dictionary = try super.plistValues(proj: proj, reference: reference)
         dictionary["buildActionMask"] = .string(CommentedString("\(buildActionMask)"))
-<<<<<<< HEAD
         let files: PlistValue = .array(fileReferences.map { fileReference in
             let buildFile: PBXBuildFile? = try? fileReference.object()
-=======
-        var files: [PlistValue] = []
-        fileReferences.forEach { reference in
-            let buildFile: PBXBuildFile? = try? reference.object()
->>>>>>> 38657511
             let name = buildFile.flatMap { try? $0.fileName() } ?? nil
             let fileName: String = name ?? "(null)"
             let type = self.name()
             let comment = (type.flatMap { "\(fileName) in \($0)" }) ?? name
-<<<<<<< HEAD
             return .string(CommentedString(fileReference.value, comment: comment))
         })
         dictionary["files"] = files
-=======
-            files.append(.string(CommentedString(reference.value, comment: comment)))
-        }
-        dictionary["files"] = .array(files)
-
->>>>>>> 38657511
         if let inputFileListPaths = inputFileListPaths {
             dictionary["inputFileListPaths"] = .array(inputFileListPaths.map({ .string(CommentedString($0)) }))
         }
